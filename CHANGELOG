v3.7 (unreleased)
<<<<<<< HEAD
    * Demote guessed encodings logs from 'error' to 'warning'.
=======
    * Convert the `friendly-name` boolean to the new `name-format` setting.  This allow users to customize how the friendly name is constructed.
>>>>>>> 1ae05a01

v3.6 (2013-09-09)
    * Fix missing port argument for IMAPAuthenticationError.
    * Fix `<div id="entry>` syntax error in HTML mail.

v3.5 (2013-06-05)
    * Added digest generation and post-processing hooks.
    * Fix html2text configuration (ignored since 2012-10-04).
    * Fix opmlexport crash due to orphaned feed data.
    * Use feed names in OPML 'text' attributes.

v3.4 (2013-05-14)
    * Added post-processing hooks for user-specified message manipulation.
    * Added settings for IMAP delivery.  The old `use-smtp` boolean has been replaced by a new `email-protocol` setting.  Non-IMAP users should adjust their configuration to set `email-protocol` to either `sendmail` or `smtp`.

v3.3 (2013-04-13)
    * Fix SMTP message submission logic.
    * Fix error inheritence (super() calls).
    * Convert html2text parsing errors to `ProcessingError`s.
    * Cleanup html2text error handling.
    * Drop Google Reader rel-via manipulation.
    * Drop the wrapping <table> elements from HTML mail

v3.2 (2013-03-13)
    * Use extended interpolation in configuration files, to allow percent signs (%).
    * Added .as_string() fallback to email flattening (only used if `use-smtp = False` and `use-8bit = True`).
    * Added sendmail configuration option.  Change this if you want to use an alternative, sendmail-compatible mailer.

v3.1 (2013-02-14)
    * Import __url__, __author__, and __email__ in rss2email.error, which fixes bugs in formatting a number of errors.

v3.0 (2013-02-13)
    * Changed project email (rss2email@tremily.us) and homepage (http://github.com/wking/rss2email).
    * Split static configuration parameters into a ConfigParser-read config file (rss2email.cfg).  Data that depends on the feed state is recorded using JSON (rss2email.json).
    * Use the XDG Base Directory Specification for standardized configuration and data file locations.
    * Converted the command line interface to argparse, with some restructuring along the way.
    * Added the r2e.1 man page (based on one from the Debian package).
    * Added setup.py and a PyPI page for simpler installation (http://pypi.python.org/pypi/rss2email).
    * Added Message-ID headers to outgoing email.
    * Added a test suite.
    * Upgraded to Python 3.2 to take advantage of cleaner Unicode handling and argparse.
    * Require Signed-off-by lines in new commit messages, following the Linux and Git projects.

v2.71 (2011-03-04)
    * Upgraded to feedparser v5.01! (http://code.google.com/p/feedparser/)
    * Upgrade to html2text v3.01! (https://github.com/aaronsw/html2text)
    * Potentialy safer method for writing feeds.dat on UNIX
    * Handle via links with no title attribute
    * Handle attributes more cleanly with OVERRIDE_EMAIL and DEFAULT_EMAIL

v2.70 (2010-12-21)
    * Improved handling of given feed email addresses to prevent mail servers rejecting poorly formed Froms
    * Added X-RSS-TAGS header that lists any tags provided by an entry, which will be helpful in filtering incoming messages

v2.69 (2010-11-12)
    * Added support for connecting to SMTP server via SSL, see SMTP_SSL option
    * Improved backwards compatibility by fixing issue with listing feeds when run with older Python versions
    * Added selective feed email overrides through OVERRIDE_EMAIL and DEFAULT_EMAIL options
    * Added NO_FRIENDLY_NAME to from from address only without the friendly name
    * Added X-RSS-URL header in each message with the link to the original item

v2.68 (2010-10-01)
    * Added ability to pause/resume checking of individual feeds through pause and unpause commands
    * Added ability to import and export OPML feed lists through importopml and exportopml commands

v2.67 (2010-09-21)
    * Fixed entries that include an id which is blank (i.e., an empty string) were being resent
    * Fixed some entries not being sent by email because they had bad From headers
    * Fixed From headers with HTML entities encoded twice
    * Compatibility changes to support most recent development versions of feedparser
    * Compatibility changes to support Google Reader feeds

v2.66 (2009-12-21)
    * Complete packaging of all necessary source files (rss2email, html2text, feedparser, r2e, etc.) into one bundle
        o Included a more complete config.py with all options
        o Default to HTML mail and CSS results
    * Added 'reset' command to erase history of already seen entries
    * Changed project email to 'lindsey@allthingsrss.com' and project homepage to 'http://www.allthingsrss.com/rss2email/'
    * Made exception and error output text more useful
    * Added X-RSS-Feed and X-RSS-ID headers to each email for easier filtering
    * Improved enclosure handling
    * Fixed MacOS compatibility issues

v2.65 (2009-01-05)
    * Fixed warnings caused by Python v2.6 (using hashlib, removing mimify, etc.)
    * Deprecated QP_REQUIRED option as this is more than likely no longer needed and part of what triggered Python warnings
    * Fixed unicode errors in certain post headers
    * Attempted to incorporate Debian/Ubuntu patches into the mainstream release
    * Support img type enclosures
    * No file locking for SunOS

v2.64 (2008-10-21)
    * Bug-fix version
        o Gracefully handle missing charsets
        o Friendlier and more useful message if sendmail isn't installed
        o SunOS locking fix

v2.63 (2008-06-13)
    * Bug-fix version and license change:
        o Licensed under GPL 2 & 3 now
        o Display feed number in warning and error message lines
        o Fix for unicode handling problem with certain entry titles

v2.62 (2008-01-14)
    * Bug-fix version:
        o Simplified SunOS fix
        o Local feeds (/home/user/file.xml) should work

v2.61 (2007-12-07)
    * Bug-fix version:
        o Now really compatible with SunOS
        o Don't wrap long subject headers
        o New parameter CHARSET_LIST to override or supplement the order in which charsets are tried against an entry
        o Don't use blank content to generate id
        o Using GMail as mail server should work

v2.60 (2006-08-25)
    * Small bug-fix version:
        o Now compatible with SunOS
        o Correctly handle international character sets in email From

v2.59 (2006-06-09)
    * Finally added oft-requested support for enclosures. Any enclosures, such as a podcast MP3, will be listed under the entry URL
    * Made feed timeout compatible with Python versions 2.2 and higher, instead of v2.4 only
    * Added optional, configurable CSS styling to HTML mail. Set USE_CSS_STYLING=1 in your config.py to enable this. If you want to tweak the look, modify STYLE_SHEET.
    * Improved empty feed checking
    * Improved invalid feed messages
    * Unfortunately, rss2email is no longer compatible with Python v2.1. Two of the most serious lingering issues with rss2email were waiting forever for non-responsive feeds and its inablility to properly handle feeds with international characters. To properly fix these once and for all, rss2email now depends on functionality that was not available until Python v2.2. Hopefully this does not unduly inconvenience anyone that has not yet upgraded to a more current version of Python.

v2.58 (2006-05-11)
    * Total rewrite of email code that should fix encoding problems
    * Added configurable timeout for nonresponsive feeds
    * Fixed incorrectly using text summary_detail instead of html content
    * Fixed bug with deleting feed 0 if no default email was set
    * Print name of feed that is being deleted

v2.57 (2006-04-07)
    * Integrated Joey Hess's patches
       o First, a patch that makes delete more reliable, so it no longer allows you to remove the default email address ('feed' 0) and thereby hose your feed file, or 'remove' entries that don't exist without warning; and so it only says IDs have changed when they really have. Originally from http://bugs.debian.org/313101
       o Next a patch that avoids a backtrace if there's no email address defined, and outputs a less scary error message.
       o Next, a simple change to the usage; since the "email" subcommand always needs a parameter, don't mark it as optional.
       o And, avoid a backtrace if the email subcommand does get run w/o a parameter.
       o And also avoid backtraces if delete is run w/o a parameter. Also adds support for --help.
       o Simple change, make a comment match reality (/usr/sbin/sendmail)
       o This avoids another backtrace, this time if there's no feed file yet. [load()]
       o Add a handler for the AttributeError exception, which feedparser can throw. Beats crashing..
       o Next, four hunks that make it more robust if no default email address is set and feeds are added w/o an email address. This patch originally comes from http://bugs.debian.org/310485 which has some examples.
       o Finally, this works around a bug in mimify that causes it to add a newline to the subject header if it contains very long words. Details at http://bugs.debian.org/320185. Note that Tatsuya Kinoshita has a larger patch torard the end of that bug report that deals with some other problems in this area, Aaron has seen that patch before and said it "looks pretty reasonable".
    * add() catches error case on first feed add and no email address is set
    * Made "emailaddress" consistent param label throughout
    * Error message improvements
    * Deleted problematic "if title" line
    * Deleted space in front of SMTP_USER
    * Only logs into SMTP server once
    * Added exception handling around SMTP server connect and login attempt
    * Broke contributors across multiple lines

v2.56 (2006-04-04)
    * SMTP AUTH support added
    * Windows support
    * Fixed bug with HTML in titles<|MERGE_RESOLUTION|>--- conflicted
+++ resolved
@@ -1,9 +1,6 @@
 v3.7 (unreleased)
-<<<<<<< HEAD
+    * Convert the `friendly-name` boolean to the new `name-format` setting.  This allow users to customize how the friendly name is constructed.
     * Demote guessed encodings logs from 'error' to 'warning'.
-=======
-    * Convert the `friendly-name` boolean to the new `name-format` setting.  This allow users to customize how the friendly name is constructed.
->>>>>>> 1ae05a01
 
 v3.6 (2013-09-09)
     * Fix missing port argument for IMAPAuthenticationError.
